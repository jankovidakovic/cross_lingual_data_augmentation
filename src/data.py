--- conflicted
+++ resolved
@@ -145,7 +145,34 @@
         return self.concat(self.df.iloc[item])
 
 
-<<<<<<< HEAD
+def subsample_one_per_source(df: pd.DataFrame) -> pd.DataFrame:
+    return df.groupby("source_doc_id").sample(1)
+
+
+def subsample_unique_text(df: pd.DataFrame) -> pd.DataFrame:
+    return df.groupby("text").sample(1)
+
+
+def custom_kfold(n_splits: int, df: pd.DataFrame):
+    df_noaug = df.loc[df.source_doc_id.isna(), :]
+    df_aug = df.loc[~df.source_doc_id.isna(), :]
+
+    # data leakage!!
+    #   if test ste only comes from noaug, then the train set
+    #   must not contain summaries for which source document is in test set
+
+    skf = StratifiedKFold(n_splits, shuffle=True)
+    for train_idx, test_idx in skf.split(df_noaug.tokens, df_noaug.event_type):
+        # extract ids from test_idx
+        test_ids = df_noaug.iloc[test_idx]["id"]
+
+        # from df_aug, take only examples not sourced from test dataset
+        df_aug_notfromtest = df_aug.loc[~df_aug.source_doc_id.isin(test_ids), :]
+        logging.info(f"From {len(df_aug)} examples in df_aug, retained only "
+                     f"{len(df_aug_notfromtest)} for which source doc is not in test set.")
+        yield np.concatenate((train_idx, df_aug_notfromtest.index.values)), test_idx
+
+
 def deduplicate(
         dataset_path: str,
         subset: Optional[list[str]]=None,
@@ -172,32 +199,4 @@
     df.reset_index(drop=False, inplace=True)
     df.to_csv(dataset_path, index_label=new_index_name)
 
-    write_out(f"Deduplication complete.")
-=======
-def subsample_one_per_source(df: pd.DataFrame) -> pd.DataFrame:
-    return df.groupby("source_doc_id").sample(1)
-
-
-def subsample_unique_text(df: pd.DataFrame) -> pd.DataFrame:
-    return df.groupby("text").sample(1)
-
-
-def custom_kfold(n_splits: int, df: pd.DataFrame):
-    df_noaug = df.loc[df.source_doc_id.isna(), :]
-    df_aug = df.loc[~df.source_doc_id.isna(), :]
-
-    # data leakage!!
-    #   if test ste only comes from noaug, then the train set
-    #   must not contain summaries for which source document is in test set
-
-    skf = StratifiedKFold(n_splits, shuffle=True)
-    for train_idx, test_idx in skf.split(df_noaug.tokens, df_noaug.event_type):
-        # extract ids from test_idx
-        test_ids = df_noaug.iloc[test_idx]["id"]
-
-        # from df_aug, take only examples not sourced from test dataset
-        df_aug_notfromtest = df_aug.loc[~df_aug.source_doc_id.isin(test_ids), :]
-        logging.info(f"From {len(df_aug)} examples in df_aug, retained only "
-                     f"{len(df_aug_notfromtest)} for which source doc is not in test set.")
-        yield np.concatenate((train_idx, df_aug_notfromtest.index.values)), test_idx
->>>>>>> fc9ce56a
+    write_out(f"Deduplication complete.")